__pycache__/
.venv
<<<<<<< HEAD
/data
/logs
/test
=======
/data
>>>>>>> 4a8becf3
<|MERGE_RESOLUTION|>--- conflicted
+++ resolved
@@ -1,9 +1,6 @@
 __pycache__/
 .venv
-<<<<<<< HEAD
 /data
 /logs
 /test
-=======
-/data
->>>>>>> 4a8becf3
+/data